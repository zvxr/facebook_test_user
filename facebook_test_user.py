--- conflicted
+++ resolved
@@ -81,7 +81,6 @@
     def access_code(self, access_code):
         self._access_code = access_code
 
-<<<<<<< HEAD
     @property
     def page_token(self):
         if not self._page_token:
@@ -91,7 +90,7 @@
     @access_code.setter
     def page_token(self, page_token):
         self._page_token = page_token
-=======
+
     def _get_json(self, response):
         """
         Returns JSON as dictionary from requests response object (positional argument).
@@ -106,7 +105,6 @@
             raise FacebookResponseError("Error in response: %r" % response_dict['error'])
 
         return response_dict
->>>>>>> 29a39d2d
 
     def get_access_token(self):
         """
@@ -162,7 +160,6 @@
         response = requests.get(url, params=params)
         logging.debug("get_access_code response: %s" % response.text)
 
-<<<<<<< HEAD
         try:
             response_dict = response.json()
         except ValueError:
@@ -171,15 +168,12 @@
         if 'error' in response_dict:
             raise FacebookAPIError("Error in response: %r" % response_dict['error'])
 
-        access_code = response_dict.get('code')
-=======
         access_code = self._get_json(response).get('code')
->>>>>>> 29a39d2d
+
         if not access_code:
             logging.warn("No access_code in response.")
         return access_code
 
-<<<<<<< HEAD
     def get_page_data(self):
         """
         Calls API to get page data as dictionary, which includes page token.
@@ -206,7 +200,7 @@
             logging.warn("No data object in response.")
 
         return page_data
-=======
+
     def get_page_permissions(self):
         """
         Calls API using user access token to retrieve pages user admins. Data is returned
@@ -239,7 +233,6 @@
         logging.debug("get_permissions response: %s" % response.text)
         return self._get_json(response).get('data')
 
->>>>>>> 29a39d2d
 
 class TestUser(object):
     """
